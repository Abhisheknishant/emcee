--- conflicted
+++ resolved
@@ -370,13 +370,6 @@
                 </div>
                 <div class="row" id="faq-walkers">
                     <div class="span12">
-<<<<<<< HEAD
-                        <p>Most of the core functionality is in the
-                        <a href="docs/1.0.0/ensemble.html#EnsembleSampler"><code>EnsembleSampler</code></a>
-                        object that inherits from the
-                        <a href="docs/1.0.0/sampler.html#Sampler"><code>Sampler</code></a>
-                        abstract base class.
-=======
                         <h3>Annotated source code</h3>
                         <p>The annotated source code is an excellent place to
                         get information about how this code works.
@@ -388,7 +381,6 @@
                         <a href="1.0.0/mh.html#mhsampler">Metropolis-Hastings</a>
                         sampler for comparison. You can also take a look at the
                         <a href="1.0.0/tests.html">unit tests</a>.
->>>>>>> f23b2981
                     </div>
                 </div>
 
@@ -441,22 +433,7 @@
                         </p>
                     </div>
                 </div>
-
-<<<<<<< HEAD
-                </section>
-
-                <footer>
-                <p style="text-align: center;">&copy; 2012 <a href="http://danfm.ca">Dan Foreman-Mackey</a> et al., GPLv2 License</em></p>
-                </footer>
-
-            </div> <!-- /container -->
-
-            <script type="text/javascript" src="https://ajax.googleapis.com/ajax/libs/jquery/1.6.4/jquery.min.js"></script>
-            <script type="text/javascript" src="assets/prettify.js"></script>
-            <script>$(function () { prettyPrint() })</script>
-=======
             </section>
->>>>>>> f23b2981
 
             <footer>
                 <p style="text-align: center;">&copy; 2012 <a href="http://danfm.ca">Dan Foreman-Mackey</a> et al., GPLv2 License</em></p>
